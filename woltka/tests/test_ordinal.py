#!/usr/bin/env python3

# ----------------------------------------------------------------------------
# Copyright (c) 2020--, Qiyun Zhu.
#
# Distributed under the terms of the Modified BSD License.
#
# The full license is in the file LICENSE, distributed with this software.
# ----------------------------------------------------------------------------

"""Unit tests for the ordinal system, as well as a demonstration of how the
system works. See docstrings of `test_match_read_gene_dummy`.
"""

from unittest import TestCase, main
from os.path import join, dirname, realpath
from shutil import rmtree
from tempfile import mkdtemp
from io import StringIO
from functools import partial
from collections import defaultdict

import numpy as np

from woltka.file import openzip
from woltka.align import parse_b6o_file_ext, parse_sam_file_ext
from woltka.ordinal import (
    match_read_gene_dummy, match_read_gene, match_read_gene_naive,
<<<<<<< HEAD
    match_read_gene_quart, ordinal_mapper_dummy, ordinal_mapper, flush_chunk,
    ordinal_mapper_np, flush_chunk_np, load_gene_coords, encode_genes,
    calc_gene_lens)
=======
    match_read_gene_quart, ordinal_parser_dummy, ordinal_mapper,
    load_gene_coords, calc_gene_lens, load_gene_lens)
>>>>>>> 1ac4b5bb


class OrdinalTests(TestCase):
    def setUp(self):
        self.tmpdir = mkdtemp()
        self.datdir = join(dirname(realpath(__file__)), 'data')

    def tearDown(self):
        rmtree(self.tmpdir)

    def test_match_read_gene_dummy(self):
        """This test demonstrates how genes and reads are matched in an
        ordinal system. It is for demonstration purpose.

        Illustration of gene (>) and read (-) locations on a genome (=):

           reads:             ---------r1---------
                                    ---------r2---------
                                        ---------r3---------
                                          ---------r4---------
                                                  ---------r5---------
                                                  ---------r6---------
          genome:  1 ====>>>>>>>>>>>g1>>>>>>>>>>>>===>>>>>>>>>>>>>>g2>> 50

           reads:             ---------r7---------
                                   ---------r8---------
                                                    ------r9------
          genome: 51 >>>>>>>>>>>===>>>>>>>>>>>>>>g3>>>>>>>>>>>>>======= 100
          --------------------------------------------------

        This function finds matching read/gene pairs given their overlap
        is no less than a fraction of alignment length (default: 80%). In this
        example, the matching pairs are:

          r1 - g1  (whole read within gene)
          r5 - g2  (17 / 20 nt within gene, exceeding threshold)
          r6 - g2  (same as above)
          r8 - g3  (whole read within gene)

        """
        # gene table
        genes = [('g1',  5, 29),
                 ('g2', 33, 61),
                 ('g3', 65, 94)]
        # read map
        reads = [('r1', 10, 29),
                 ('r2', 16, 35),
                 ('r3', 20, 39),
                 ('r4', 22, 41),
                 ('r5', 30, 49),
                 ('r6', 30, 49),  # identical
                 ('r7', 60, 79),
                 ('r8', 65, 84),
                 ('r9', 82, 95)]  # shorter

        # alignment length map
        lens = {'r{}'.format(i): 20 for i in range(1, 10)}

        # flatten lists
        genes = [x for id_, beg, end in genes for x in (
            (beg,  True,  True, id_),
            (end, False,  True, id_))]
        reads = [x for id_, beg, end in reads for x in (
            (beg,  True, False, id_),
            (end, False, False, id_))]

        # merge genes and reads and sort
        queue = sorted(genes + reads)

        # default (threshold = 80%)
        obs = list(match_read_gene_dummy(queue, lens, th=0.8))
        exp = [('r1', 'g1'),
               ('r5', 'g2'),
               ('r6', 'g2'),
               ('r8', 'g3')]
        self.assertListEqual(obs, exp)

        # threashold = 50%
        obs = list(match_read_gene_dummy(queue, lens, th=0.5))
        exp = [('r1', 'g1'),
               ('r2', 'g1'),
               ('r3', 'g1'),
               ('r5', 'g2'),
               ('r6', 'g2'),
               ('r7', 'g3'),
               ('r8', 'g3'),
               ('r9', 'g3')]
        self.assertListEqual(obs, exp)

    def test_match_read_gene(self):
        """This test is for the real function.
        """
        # gene table
        genes = [(5, 29),   # 0
                 (33, 61),  # 1
                 (65, 94)]  # 2
        # read map
        reads = [(10, 29),  # 0
                 (16, 35),  # 1
                 (20, 39),  # 2
                 (22, 41),  # 3
                 (30, 49),  # 4
                 (30, 49),  # 5 (identical to 4)
                 (60, 79),  # 6
                 (65, 84),  # 7
                 (82, 95)]  # 8 (shorter than others)

        # read length is uniformly 20, threshold is 80%,
        # so effective length is 20 * 0.8 = 16
        rels = np.full(len(reads), 16, dtype=np.uint16)

        # flatten genes and reads
        genes = np.array([x for idx, (beg, end) in enumerate(genes) for x in (
            (beg << 24) + (1 << 22) + idx,
            (end << 24) + (3 << 22) + idx)])
        reads = np.array([x for idx, (beg, end) in enumerate(reads) for x in (
            (beg << 24) + idx,
            (end << 24) + (1 << 23) + idx)])
        queue = np.concatenate((genes, reads))
        queue.sort()

        # merge and sort genes and reads
        queue = np.concatenate((genes, reads))
        queue.sort()

        # default protocol
        obs = list(match_read_gene(queue, rels))

        # result: read idx, gene idx
        exp = [(0, 0),
               (4, 1),
               (5, 1),
               (7, 2)]
        self.assertListEqual(obs, exp)

    def test_match_read_gene_naive(self):
        """The naive solution should produce identical result compared to
        the default (ordinal) solution.
        """
        genes = [(5, 29),
                 (33, 61),
                 (65, 94)]
        reads = [(10, 29),
                 (16, 35),
                 (20, 39),
                 (22, 41),
                 (30, 49),
                 (30, 49),
                 (60, 79),
                 (65, 84),
                 (82, 95)]
        # shorten effective length
        rels = np.full(len(reads), 14, dtype=np.uint16)
        genes = np.array([x for idx, (beg, end) in enumerate(genes) for x in (
            (beg << 24) + (1 << 22) + idx,
            (end << 24) + (3 << 22) + idx)])
        genes.sort()
        reads = [x for idx, (beg, end) in enumerate(reads) for x in (
            (beg << 24) + idx,
            (end << 24) + (1 << 23) + idx)]

        # don't sort, but directly feed both queues
        obs = list(match_read_gene_naive(genes, reads, rels))
        exp = [(0, 0),
               (1, 0),
               (4, 1),
               (5, 1),
               (6, 2),
               (7, 2)]
        self.assertListEqual(obs, exp)

    def test_match_read_gene_quart(self):
        """It should produce identical result compared to the naive method.
        """
        genes = [(5, 29),
                 (33, 61),
                 (65, 94),
                 (61, 76),  # added a small gene within a read
                 (68, 72)]  # added a tiny gene
        reads = [(10, 29),
                 (16, 35),
                 (20, 39),
                 (22, 41),
                 (30, 49),
                 (30, 49),
                 (60, 79),
                 (65, 84),
                 (70, 75),  # added a small read starting in right half
                 (82, 95)]
        rels = np.full(len(reads), 14, dtype=np.uint16)
        genes = np.array([x for idx, (beg, end) in enumerate(genes) for x in (
            (beg << 24) + (1 << 22) + idx,
            (end << 24) + (3 << 22) + idx)])
        genes.sort()
        reads = [x for idx, (beg, end) in enumerate(reads) for x in (
            (beg << 24) + idx,
            (end << 24) + (1 << 23) + idx)]

        obs = list(match_read_gene_quart(genes, reads, rels))
        exp = [(0, 0),
               (1, 0),
               (4, 1),
               (5, 1),
               (6, 3),  # match to added small gene
               (6, 2),
               (7, 2)]
        self.assertListEqual(obs, exp)

        # a special case with a giant read
        genes = [(1, 5),
                 (6, 7),
                 (7, 8)]
        reads = [(4, 9)]
        rels = np.full(len(reads), 5, dtype=np.uint16)
        genes = np.array([x for idx, (beg, end) in enumerate(genes) for x in (
            (beg << 24) + (1 << 22) + idx,
            (end << 24) + (3 << 22) + idx)])
        genes.sort()
        reads = np.array([x for idx, (beg, end) in enumerate(reads) for x in (
            (beg << 24) + idx,
            (end << 24) + (1 << 23) + idx)])
        obs = list(match_read_gene_quart(genes, reads, rels))
        exp = []
        self.assertListEqual(obs, exp)

    def test_ordinal_mapper_dummy(self):
        # b6o (BLAST, DIAMOND, BURST, etc.)
        b6o = (
            'S1/1	NC_123456	100	100	0	0	1	100	225	324	1.2e-30	345',
            'S1/2	NC_123456	95	98	2	1	2	99	708	608	3.4e-20	270')
        obs = ordinal_mapper_dummy(b6o, parse_b6o_file_ext)
        self.assertListEqual(obs[0], ['S1/1', 'S1/2'])
        self.assertDictEqual(obs[1], {'NC_123456': {0: 100, 1: 98}})
        self.assertDictEqual(obs[2], {'NC_123456': [
            (225, True, False, 0), (324, False, False, 0),
            (608, True, False, 1), (708, False, False, 1)]})

        # sam (BWA, Bowtie2, Minimap2 etc.)
        sam = iter((
            # SAM header to be ignored
            '@HD	VN:1.0	SO:unsorted',
            # normal, fully-aligned, forward strand
            'S1	77	NC_123456	26	0	100M	*	0	0	*	*',
            # shortened, reverse strand
            'S1	141	NC_123456	151	0	80M	*	0	0	*	*',
            # not perfectly aligned, unpaired
            'S2	0	NC_789012	186	0	50M5I20M5D20M	*	0	0	*	*',
            # unaligned
            'S2	16	*	0	0	*	*	0	0	*	*'))
        obs = ordinal_mapper_dummy(sam, parse_sam_file_ext)
        self.assertListEqual(obs[0], ['S1/1', 'S1/2', 'S2'])
        self.assertDictEqual(obs[1], {
            'NC_123456': {0: 100, 1: 80},
            'NC_789012': {2: 90}})
        self.assertDictEqual(obs[2], {
            'NC_123456': [(26,  True, False, 0), (125, False, False, 0),
                          (151, True, False, 1), (230, False, False, 1)],
            'NC_789012': [(186, True, False, 2), (280, False, False, 2)]})

    def test_ordinal_mapper(self):
        # uses the same example as above, with some noises
        coords, idmap, _ = load_gene_coords((
            '>n1',
            'g1	5	29',
            'g2	33	61',
            'g3	65	94',
            'gx	108	135'))
        aln = StringIO('\n'.join((
            'r1	n1	95	20	0	0	1	20	10	29	1	1',
            'r2	n1	95	20	0	0	1	20	16	35	1	1',
            'r3	n1	95	20	0	0	1	20	20	39	1	1',
            'r4	n1	95	20	0	0	20	1	22	41	1	1',
            'r5	n1	95	20	0	0	20	1	30	49	1	1',
            'rx	nx	95	20	0	0	1	20	1	20	1	1',
            'r6	n1	95	20	0	0	1	20	49	30	1	1',
            'r7	n1	95	20	0	0	25	6	79	60	1	1',
            'r8	n1	95	20	0	0	1	20	84	65	1	1',
            'r9	n1	95	20	0	0	1	20	95	82	1	1',
            'rx	nx	95	0	0	0	0	0	0	0	1	1',
            '# end of file')))
        obs = list(ordinal_mapper(aln, coords, idmap))[0]
        exp = [('r1', 'g1'),
               ('r5', 'g2'),
               ('r6', 'g2'),
               ('r8', 'g3')]
        # self.assertListEqual(list(obs[0]), [x[0] for x in exp])
        # self.assertListEqual(list(obs[1]), [{x[1]} for x in exp])

        # # specify format
        # aln.seek(0)
        # obs = list(ordinal_mapper(aln, coords, idmap, fmt='b6o'))[0]
        # self.assertListEqual(list(obs[0]), [x[0] for x in exp])
        # self.assertListEqual(list(obs[1]), [{x[1]} for x in exp])

        # specify chunk size
        aln.seek(0)
        obs = list(ordinal_mapper(aln, coords, idmap, n=5))
        self.assertListEqual(list(obs[0][0]), [x[0] for x in exp[:2]])
        self.assertListEqual(list(obs[0][1]), [{x[1]} for x in exp[:2]])
        self.assertListEqual(list(obs[1][0]), [x[0] for x in exp[2:]])
        self.assertListEqual(list(obs[1][1]), [{x[1]} for x in exp[2:]])

        # # add prefix
        # aln.seek(0)
        # obs = list(ordinal_mapper(aln, coords, idmap, prefix=True))[0]
        # self.assertListEqual(list(obs[0]), [x[0] for x in exp])
        # self.assertListEqual(list(obs[1]), [{f'n1_{x[1]}'} for x in exp])

        # # specify threshold
        # aln.seek(0)
        # obs = list(ordinal_mapper(aln, coords, idmap, th=0.5))[0]
        # exp = [('r1', 'g1'),
        #        ('r2', 'g1'),
        #        ('r3', 'g1'),
        #        ('r5', 'g2'),
        #        ('r6', 'g2'),
        #        ('r7', 'g3'),
        #        ('r8', 'g3'),
        #        ('r9', 'g3')]
        # self.assertListEqual(list(obs[0]), [x[0] for x in exp])
        # self.assertListEqual(list(obs[1]), [{x[1]} for x in exp])

    def test_flush_chunk(self):
        coords, idmap, _ = load_gene_coords((
            '>n1',
            'g1	5	29',
            'g2	33	61',
            'g3	65	94',
            'gx	108	135'))
        aln = StringIO('\n'.join((
            'r1	n1	95	20	0	0	1	20	10	29	1	1',
            'r2	n1	95	20	0	0	1	20	16	35	1	1',
            'r3	n1	95	20	0	0	1	20	20	39	1	1',
            'r4	n1	95	20	0	0	20	1	22	41	1	1',
            'r5	n1	95	20	0	0	20	1	30	49	1	1',
            'rx	nx	95	20	0	0	1	20	1	20	1	1',
            'r6	n1	95	20	0	0	1	20	49	30	1	1',
            'r7	n1	95	20	0	0	25	6	79	60	1	1',
            'r8	n1	95	20	0	0	1	20	84	65	1	1',
            'r9	n1	95	20	0	0	1	20	95	82	1	1',
            'rx	nx	95	0	0	0	0	0	0	0	1	1',
            '# end of file')))
        idx, rids, rlens = 0, [], []
        locmap = defaultdict(list)
        for idx, row in enumerate(parse_b6o_file_ext(aln)):
            query, subject, _, length, beg, end = row[:6]
            rids.append(query)
            rlens.append(length)
            locmap[subject].extend((
                (beg << 24) + idx, (end << 24) + (1 << 23) + idx))
        rlens = np.array(rlens, dtype=np.uint16)
        obs = flush_chunk(
            idx + 1, locmap, rids, rlens, coords, idmap, 0.8, False)
        exp = [('r1', 'g1'),
               ('r5', 'g2'),
               ('r6', 'g2'),
               ('r8', 'g3')]
        self.assertListEqual(list(obs[0]), [x[0] for x in exp])
        self.assertListEqual(list(obs[1]), [{x[1]} for x in exp])

    def test_ordinal_mapper_np(self):
        # should produce the same result as ordinal_mapper
        coords, idmap, _ = load_gene_coords((
            '>n1',
            'g1	5	29',
            'g2	33	61',
            'g3	65	94',
            'gx	108	135'))
        aln = StringIO('\n'.join((
            'r1	n1	95	20	0	0	1	20	10	29	1	1',
            'r2	n1	95	20	0	0	1	20	16	35	1	1',
            'r3	n1	95	20	0	0	1	20	20	39	1	1',
            'r4	n1	95	20	0	0	20	1	22	41	1	1',
            'r5	n1	95	20	0	0	20	1	30	49	1	1',
            'rx	nx	95	20	0	0	1	20	1	20	1	1',
            'r6	n1	95	20	0	0	1	20	49	30	1	1',
            'r7	n1	95	20	0	0	25	6	79	60	1	1',
            'r8	n1	95	20	0	0	1	20	84	65	1	1',
            'r9	n1	95	20	0	0	1	20	95	82	1	1',
            'rx	nx	95	0	0	0	0	0	0	0	1	1',
            '# end of file')))
        obs = list(ordinal_mapper_np(aln, coords, idmap))[0]
        exp = [('r1', 'g1'),
               ('r5', 'g2'),
               ('r6', 'g2'),
               ('r8', 'g3')]
        self.assertListEqual(list(obs[0]), [x[0] for x in exp])
        self.assertListEqual(list(obs[1]), [{x[1]} for x in exp])

        # specify format
        aln.seek(0)
        obs = list(ordinal_mapper_np(aln, coords, idmap, fmt='b6o'))[0]
        self.assertListEqual(list(obs[0]), [x[0] for x in exp])
        self.assertListEqual(list(obs[1]), [{x[1]} for x in exp])

        # specify chunk size
        aln.seek(0)
        obs = list(ordinal_mapper_np(aln, coords, idmap, n=5))
        self.assertListEqual(list(obs[0][0]), [x[0] for x in exp[:2]])
        self.assertListEqual(list(obs[0][1]), [{x[1]} for x in exp[:2]])
        self.assertListEqual(list(obs[1][0]), [x[0] for x in exp[2:]])
        self.assertListEqual(list(obs[1][1]), [{x[1]} for x in exp[2:]])

        # add prefix
        aln.seek(0)
        obs = list(ordinal_mapper_np(aln, coords, idmap, prefix=True))[0]
        self.assertListEqual(list(obs[0]), [x[0] for x in exp])
        self.assertListEqual(list(obs[1]), [{f'n1_{x[1]}'} for x in exp])

        # specify threshold
        aln.seek(0)
        obs = list(ordinal_mapper_np(aln, coords, idmap, th=0.5))[0]
        exp = [('r1', 'g1'),
               ('r2', 'g1'),
               ('r3', 'g1'),
               ('r5', 'g2'),
               ('r6', 'g2'),
               ('r7', 'g3'),
               ('r8', 'g3'),
               ('r9', 'g3')]
        self.assertListEqual(list(obs[0]), [x[0] for x in exp])
        self.assertListEqual(list(obs[1]), [{x[1]} for x in exp])

    def test_flush_chunk_np(self):
        coords, idmap, _ = load_gene_coords((
            '>n1',
            'g1	5	29',
            'g2	33	61',
            'g3	65	94',
            'gx	108	135'))
        aln = StringIO('\n'.join((
            'r1	n1	95	20	0	0	1	20	10	29	1	1',
            'r2	n1	95	20	0	0	1	20	16	35	1	1',
            'r3	n1	95	20	0	0	1	20	20	39	1	1',
            'r4	n1	95	20	0	0	20	1	22	41	1	1',
            'r5	n1	95	20	0	0	20	1	30	49	1	1',
            'rx	nx	95	20	0	0	1	20	1	20	1	1',
            'r6	n1	95	20	0	0	1	20	49	30	1	1',
            'r7	n1	95	20	0	0	25	6	79	60	1	1',
            'r8	n1	95	20	0	0	1	20	84	65	1	1',
            'r9	n1	95	20	0	0	1	20	95	82	1	1',
            'rx	nx	95	0	0	0	0	0	0	0	1	1',
            '# end of file')))
        idx = 0
        qrys, subs, lens, begs, ends = [], [], [], [], []
        for idx, row in enumerate(parse_b6o_file_ext(aln)):
            query, subject, _, length, beg, end = row[:6]
            qrys.append(query)
            subs.append(subject)
            lens.append(length)
            begs.append(beg)
            ends.append(end)
        lens = np.array(lens, dtype=np.uint16)
        begs = np.array(begs, dtype=np.int64)
        ends = np.array(ends, dtype=np.int64)
        obs = flush_chunk_np(idx + 1, qrys, subs, lens, begs, ends, coords,
                             idmap, 0.8, False)
        exp = [('r1', 'g1'),
               ('r5', 'g2'),
               ('r6', 'g2'),
               ('r8', 'g3')]
        self.assertListEqual(list(obs[0]), [x[0] for x in exp])
        self.assertListEqual(list(obs[1]), [{x[1]} for x in exp])

    def test_load_gene_coords(self):
        # simple case
        tbl = ('>n1',
               'g1	5	29',
               'g2	33	61',
               'g3	65	94')
        obs, idmap, isdup = load_gene_coords(tbl)
        self.assertFalse(isdup)
        self.assertDictEqual(idmap, {'n1': ['g1', 'g2', 'g3']})
        exp = {'n1': np.array([
            (5 << 24) + (1 << 22) + 0,
            (29 << 24) + (3 << 22) + 0,
            (33 << 24) + (1 << 22) + 1,
            (61 << 24) + (3 << 22) + 1,
            (65 << 24) + (1 << 22) + 2,
            (94 << 24) + (3 << 22) + 2])}
        self.assertListEqual(list(obs.keys()), list(exp.keys()))
        np.testing.assert_array_equal(obs['n1'], exp['n1'])

        # NCBI accession
        tbl = ('## GCF_000123456\n',
               '# NC_123456\n',
               '1	5	384\n',
               '2	410	933\n',
               '# NC_789012\n',
               '1	912	638\n',
               '2	529	75\n')
        obs, idmap, isdup = load_gene_coords(tbl, sort=True)
        self.assertTrue(isdup)
        self.assertDictEqual(idmap, {
            'NC_123456': ['1', '2'], 'NC_789012': ['1', '2']})
        exp = {'NC_123456': np.array(
            [(5 << 24) + (1 << 22) + 0,
             (384 << 24) + (3 << 22) + 0,
             (410 << 24) + (1 << 22) + 1,
             (933 << 24) + (3 << 22) + 1]),
               'NC_789012': np.array(
            [(75 << 24) + (1 << 22) + 1,
             (529 << 24) + (3 << 22) + 1,
             (638 << 24) + (1 << 22) + 0,
             (912 << 24) + (3 << 22) + 0])}
        self.assertEqual(obs.keys(), exp.keys())
        for key in obs.keys():
            np.testing.assert_array_equal(obs[key], exp[key])

        # don't sort
        obs = load_gene_coords(tbl, sort=False)[0]['NC_789012']
        exp = np.array([
            (638 << 24) + (1 << 22) + 0, (912 << 24) + (3 << 22) + 0,
            (75 << 24) + (1 << 22) + 1,  (529 << 24) + (3 << 22) + 1])
        np.testing.assert_array_equal(obs, exp)

        # incorrect formats
        # empty file
        msg = 'No coordinate was read from file.'
        with self.assertRaises(ValueError) as ctx:
            load_gene_coords(())
        # only one column
        msg = 'Cannot extract coordinates from line:'
        with self.assertRaises(ValueError) as ctx:
            load_gene_coords(('hello',))
        self.assertEqual(str(ctx.exception), f'{msg} "hello".')
        # only two columns
        with self.assertRaises(ValueError) as ctx:
            load_gene_coords(('hello\t100',))
        self.assertEqual(str(ctx.exception), f'{msg} "hello\t100".')

        # real coords file
        fp = join(self.datdir, 'function', 'coords.txt.xz')
        with openzip(fp) as f:
            obs, idmap, isdup = load_gene_coords(f, sort=True)
        self.assertTrue(isdup)
        self.assertEqual(len(idmap), 107)
        self.assertEqual(len(obs), 107)
        obs_ = obs['G000006745']
        self.assertEqual(len(obs_), 7188)
        self.assertEqual(obs_[0], (372 << 24) + (1 << 22) + 0)
        self.assertEqual(obs_[1], (806 << 24) + (3 << 22) + 0)
        self.assertEqual(obs_[2], (816 << 24) + (1 << 22) + 1)
        self.assertEqual(obs_[3], (2177 << 24) + (3 << 22) + 1)

    def test_encode_genes(self):
        lst = ['5', '384', '410', '933', '912', '638', '529', '75']
        obs = encode_genes(lst)
        exp = np.array([
            (5 << 24) + (1 << 22) + 0, (384 << 24) + (3 << 22) + 0,
            (410 << 24) + (1 << 22) + 1, (933 << 24) + (3 << 22) + 1,
            (638 << 24) + (1 << 22) + 2, (912 << 24) + (3 << 22) + 2,
            (75 << 24) + (1 << 22) + 3,  (529 << 24) + (3 << 22) + 3])
        np.testing.assert_array_equal(obs, exp)

        # coordinate not a number
        with self.assertRaises(ValueError) as ctx:
            encode_genes(['hello', 'there'])
        self.assertEqual(str(ctx.exception), 'Invalid coordinate(s) found.')

    def test_calc_gene_lens(self):
        coords = {'NC_123456': [(5 << 24) + (1 << 22) + 0,
                                (384 << 24) + (3 << 22) + 0,
                                (410 << 24) + (1 << 22) + 1,
                                (933 << 24) + (3 << 22) + 1],
                  'NC_789012': [(75 << 24) + (1 << 22) + 1,
                                (529 << 24) + (3 << 22) + 1,
                                (638 << 24) + (1 << 22) + 0,
                                (912 << 24) + (3 << 22) + 0]}
        idmap = {'NC_123456': ['1', '2'],
                 'NC_789012': ['1', '2']}
        mapper = partial(ordinal_mapper, coords=coords, idmap=idmap,
                         prefix=True)
        obs = calc_gene_lens(mapper)
        exp = {'NC_123456_1': 380,
               'NC_123456_2': 524,
               'NC_789012_2': 455,
               'NC_789012_1': 275}
        self.assertDictEqual(obs, exp)

        idmap = {'NC_123456': ['NP_135792.1', 'NP_246801.2'],
                 'NC_789012': ['NP_258147.1', 'NP_369258.2']}
        mapper = partial(ordinal_mapper, coords=coords, idmap=idmap,
                         prefix=False)
        obs = calc_gene_lens(mapper)
        exp = {'NP_135792.1': 380,
               'NP_246801.2': 524,
               'NP_369258.2': 455,
               'NP_258147.1': 275}
        self.assertDictEqual(obs, exp)

    def test_load_gene_lens(self):
        # simple case
        tbl = ('>n1',
               'g1	5	29',
               'g2	33	61',
               'g3	65	94')
        obs = load_gene_lens(tbl)
        exp = {'g1': 25, 'g2': 29, 'g3': 30}
        self.assertDictEqual(obs, exp)

        # NCBI accession
        tbl = ('## GCF_000123456\n',
               '# NC_123456\n',
               '1	5	384\n',
               '2	410	933\n',
               '# NC_789012\n',
               '1	912	638\n',
               '2	529	75\n')
        obs = load_gene_lens(tbl)
        exp = {'NC_123456_1': 380, 'NC_123456_2': 524,
               'NC_789012_1': 275, 'NC_789012_2': 455}
        self.assertDictEqual(obs, exp)

        # incorrect formats
        # only one column
        msg = 'Cannot calculate gene length from line:'
        with self.assertRaises(ValueError) as ctx:
            load_gene_lens(('hello',))
        self.assertEqual(str(ctx.exception), f'{msg} "hello".')
        # only two columns
        with self.assertRaises(ValueError) as ctx:
            load_gene_lens(('hello\t100',))
        self.assertEqual(str(ctx.exception), f'{msg} "hello\t100".')
        # three columns but 3rd is string
        with self.assertRaises(ValueError) as ctx:
            load_gene_lens(('hello\t100\tthere',))
        self.assertEqual(str(ctx.exception), f'{msg} "hello\t100\tthere".')

        # real coords file
        fp = join(self.datdir, 'function', 'coords.txt.xz')
        with openzip(fp) as f:
            obs = load_gene_lens(f)
        self.assertEqual(obs['G000006845_253'], 996)
        self.assertEqual(obs['G000006745_1171'], 549)
        self.assertEqual(obs['G000006925_4349'], 4224)


if __name__ == '__main__':
    main()<|MERGE_RESOLUTION|>--- conflicted
+++ resolved
@@ -26,14 +26,9 @@
 from woltka.align import parse_b6o_file_ext, parse_sam_file_ext
 from woltka.ordinal import (
     match_read_gene_dummy, match_read_gene, match_read_gene_naive,
-<<<<<<< HEAD
     match_read_gene_quart, ordinal_mapper_dummy, ordinal_mapper, flush_chunk,
     ordinal_mapper_np, flush_chunk_np, load_gene_coords, encode_genes,
-    calc_gene_lens)
-=======
-    match_read_gene_quart, ordinal_parser_dummy, ordinal_mapper,
-    load_gene_coords, calc_gene_lens, load_gene_lens)
->>>>>>> 1ac4b5bb
+    calc_gene_lens, load_gene_lens)
 
 
 class OrdinalTests(TestCase):
