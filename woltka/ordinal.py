--- conflicted
+++ resolved
@@ -192,81 +192,18 @@
     #   max. size = 2 ^ 24 (currently not checked)
     # there is no need to reset after each flush
     # unlike gene Ids, read Ids can have duplicates (i.e., one read is mapped
-<<<<<<< HEAD
-    #   to multiple loci in a genome)
-    rids = [None] * 2 ** 24
-    rels = np.empty(2 ** 24, dtype=np.uint16)
-
-    # cached map of read to coordinates
-    locmap = defaultdict(list)
-
-    def flush():
-        """Match reads in current chunk with genes from all nucleotides.
-
-        Returns
-        -------
-        tuple of str
-            Query queue.
-        dict of set of str
-            Subject(s) queue.
-        """
-        # master read-to-gene(s) map
-        res = defaultdict(set)
-
-        # iterate over nucleotides
-        for nucl, locs in locmap.items():
-
-            # it's possible that no gene was annotated on the nucleotide
-            try:
-                glocs = coords[nucl]
-            except KeyError:
-                continue
-
-            # get reference to gene identifiers
-            gids = idmap[nucl]
-
-            # append prefix if needed
-            pfx = nucl + '_' if prefix else ''
-
-            # convert list to array
-            locs = np.array(locs, dtype=np.int64)
-
-            # execute ordinal algorithm when reads are many
-            # 8 (5+ reads) is an empirically determined cutoff
-            # in this numba version, this optimization has limited effect
-            if locs.size > 4:
-
-                # merge pre-sorted genes with reads of unknown sorting status
-                # timsort is efficient for this task
-                queue = np.concatenate((glocs, locs))
-                queue.sort(kind='stable')
-
-                # map reads to genes using the core algorithm
-                for read, gene in match_read_gene(queue, rels):
-=======
     #   to multiple loci in a genome), therefore it is necessary to identify
     #   reads by index not Id
     N = n + 1000
     rids = [None] * N
     # rlens = [1] * N
     rlens = np.empty((N,), dtype=np.uint16)
->>>>>>> 1b9c2b30
 
     # arguments for flush
     args = (rids, rlens, coords, idmap, th, prefix)
 
-<<<<<<< HEAD
-            # execute naive algorithm when reads are few
-            else:
-                for read, gene in match_read_gene_quart(glocs, locs, rels):
-                    res[rids[read]].add(pfx + gids[gene])
-
-        # return matching read Ids and gene Ids
-        return res.keys(), res.values()
-=======
     # map of read to coordinates per genome
     locmap = defaultdict(list)
->>>>>>> 1b9c2b30
 
     idx = 0      # current read index
     this = None  # current query Id
@@ -284,7 +221,6 @@
         if query != this and i >= target:
 
             # flush: match currently cached reads with genes and yield
-            # yield flush()
             yield flush_chunk(idx, locmap, *args)
 
             # reset read index
@@ -308,7 +244,6 @@
         this = query
 
     # final flush
-    # yield flush()
     yield flush_chunk(idx, locmap, *args)
 
 
@@ -346,8 +281,8 @@
     # in python, this is equivalent to math.ceil(x) but faster
     #   Le = -int(-L * th // 1)
     # rels = np.ceil(np.array(rlens[:idx], dtype=np.uint16) * th).astype(
-    #     np.uint16).tolist()
-    rels = np.ceil(rlens[:n] * th).astype(np.uint16).tolist()
+    #     np.uint16)
+    rels = np.ceil(rlens[:n] * th).astype(np.uint16)
 
     # master read-to-gene(s) map
     res = defaultdict(set)
@@ -368,14 +303,14 @@
         pfx = nucl + '_' if prefix else ''
 
         # convert list to array
-        # rlocs = np.array(rlocs, dtype=np.int64)
+        rlocs = np.array(rlocs, dtype=np.int64)
 
         # execute ordinal algorithm when reads are many
         # 10 (>5 reads) is an empirically determined cutoff
-        if len(rlocs) > 10:
+        if rlocs.size > 10:
 
             # merge pre-sorted genes with reads of unknown sorting status
-            queue = np.concatenate((glocs, np.array(rlocs, dtype=np.int64)))
+            queue = np.concatenate((glocs, rlocs))
 
             # sort genes and reads into a mixture
             # timsort is efficient for this task
@@ -528,18 +463,12 @@
     res = defaultdict(set)
 
     # calculate effective lengths of reads
-    rels = np.ceil(lens[:n] * th).astype(np.uint16).tolist()
-    # rels = np.ceil(np.array(lens[:n], dtype=np.uint16) * th).astype(
-    #   np.uint16).tolist()
+    rels = np.ceil(lens[:n] * th).astype(np.uint16)
 
     # encode read start and end positions
     idxs = np.arange(n)
     begs_ = np.left_shift(begs[:n], 24) + idxs
     ends_ = np.left_shift(ends[:n], 24) + (1 << 23) + idxs
-    # begs_ = np.left_shift(np.array(
-    #   begs[:idx], dtype=np.int64), 24) + idxs
-    # ends_ = np.left_shift(np.array(
-    #   ends[:idx], dtype=np.int64), 24) + (1 << 23) + idxs
 
     # group reads by subject (genome)
     # complicated but fast (maybe...), but does not preserve order
@@ -595,7 +524,7 @@
 
         # execute naive algorithm when reads are few
         else:
-            gen = match_read_gene_quart(glocs, locs.tolist(), rels)
+            gen = match_read_gene_quart(glocs, locs, rels)
 
         # add read-gene pairs to the master map
         for read, gene in gen:
@@ -700,9 +629,6 @@
     return coords, idmap, isdup or False
 
 
-<<<<<<< HEAD
-@njit((int64[:], uint16[:]))
-=======
 def encode_genes(lst):
     """Encode gene positions into a binary queue.
 
@@ -721,7 +647,7 @@
     except ValueError:
         raise ValueError('Invalid coordinate(s) found.')
 
-    n = len(arr) // 2
+    n = arr.size // 2
     idx = np.arange(n)  # gene indices
 
     # separate start (odd) and end (even) positions
@@ -748,7 +674,7 @@
     return que
 
 
->>>>>>> 1b9c2b30
+@njit((int64[:], uint16[:]))
 def match_read_gene(queue, rels):
     """Associate reads with genes based on a sorted queue of coordinates.
 
@@ -756,11 +682,7 @@
     ----------
     queue : np.array(-1, dtype=int64)
         Sorted queue of genes and reads.
-<<<<<<< HEAD
-    rels : np.array(2 ** 24, dtype=uint16)
-=======
-    rels : list of int
->>>>>>> 1b9c2b30
+    rels : np.array(-1, dtype=uint16)
         Effective lengths of reads.
 
     Returns
@@ -790,17 +712,12 @@
     Note: Repeated bitwise operations are usually more efficient that a single
     bitwise operation assigned to a new variable.
     """
-<<<<<<< HEAD
     # genes = {}  # current genes cache
     # reads = {}  # current reads cache
 
     # typed dict in numba 0.55.1 makes no difference in performance
     genes = Dict.empty(key_type=int64, value_type=int64)
     reads = Dict.empty(key_type=int64, value_type=int64)
-=======
-    genes = {}  # current genes cache
-    reads = {}  # current reads cache
->>>>>>> 1b9c2b30
 
     # cache method references
     genes_items = genes.items
@@ -885,7 +802,7 @@
         Sorted queue of genes.
     rque : np.array(-1, dtype=int64)
         Paired queue of reads.
-    rels : np.array(2 ** 24, dtype=uint16)
+    rels : np.array(-1, dtype=uint16)
         Effective lengths of reads.
 
     Returns
@@ -924,7 +841,7 @@
         L = rels[rid] - 1        # effective length - 1
 
         # iterate over gene positions
-        for code in gque.tolist():
+        for code in gque:
 
             # at start, add gene to cache
             if not code & (1 << 23):
@@ -950,7 +867,7 @@
         Sorted queue of genes.
     rque : np.array(-1, dtype=int64)
         Paired queue of reads.
-    rels : np.array(2 ** 24, dtype=uint16)
+    rels : np.array(-1, dtype=uint16)
         Effective lengths of reads.
 
     Returns
@@ -978,7 +895,6 @@
     This method uses bisection to find insertion points of read start in the
     pre-sorted gene queue, which has O(logn) time.
     """
-<<<<<<< HEAD
     # genes within read region
     within = Dict.empty(key_type=int64, value_type=int64)
     within_pop = within.pop
@@ -992,13 +908,11 @@
     matches = []
     matches_append = matches.append
 
-=======
->>>>>>> 1b9c2b30
     n = gque.size  # entire search space
     mid = n // 2   # mid point
 
     # convert to python list because iterating numpy array is not efficient
-    gque = gque.tolist()
+    # gque = gque.tolist()
 
     # iterate over paired read starts and ends
     it = iter(rque)
